//
//  dreamApp.swift
//

import SwiftUI
import Features
import Infrastructure
import DomainLogic
import BackgroundTasks

// MARK: – Background-sync helper
func scheduleDreamSync() {
    let req = BGProcessingTaskRequest(identifier: "com.dreamfinder.sync")
    req.requiresNetworkConnectivity = true
    req.requiresExternalPower      = false
    try? BGTaskScheduler.shared.submit(req)
}

// MARK: – App entry point
@main
struct DreamApp: App {
    
    // ──────────────────────────────────────────────────────────────
    //  Singletons
    // ──────────────────────────────────────────────────────────────
    @UIApplicationDelegateAdaptor(AppDelegate.self)
    private var appDelegate
    
    private let recorder = AudioRecorderActor()
    private let store:    SyncingDreamStore
    
    // `@Observable` class → store with @State
    @State private var captureVM: CaptureViewModel
    
    // ──────────────────────────────────────────────────────────────
    //  Init
    // ──────────────────────────────────────────────────────────────
    init() {
<<<<<<< HEAD
        let file   = FileDreamStore()
        let remote = RemoteDreamStore(
            baseURL: URL(string: "http://10.0.0.195:8000")!
=======
        // build the data layer first
        let local  = FileDreamStore()
        let remote = RemoteDreamStore(baseURL: URL(string: "http://192.168.0.149:8000")!)
        let s      = SyncingDreamStore(local: local, remote: remote)
        store = s
        
        // now the view-model
        _captureVM = State(
            initialValue: CaptureViewModel(recorder: recorder, store: s)
>>>>>>> 20aa9c47
        )
        
        // *after* every stored property is ready, it’s safe to touch `self`
        appDelegate.configure(store: s)
    }
    
    // ──────────────────────────────────────────────────────────────
    //  UI scene
    // ──────────────────────────────────────────────────────────────
    @Environment(\.scenePhase) private var phase
    
    var body: some Scene {
        WindowGroup {
            ContentView(viewModel: captureVM)
                .onOpenURL { url in
                    guard url.scheme == "dreamrec",
                          url.host   == "capture" else { return }
                }
        }
        .onChange(of: phase) {
            if phase == .background {
                scheduleDreamSync()
            }
        }
    }
}<|MERGE_RESOLUTION|>--- conflicted
+++ resolved
@@ -36,30 +36,24 @@
     //  Init
     // ──────────────────────────────────────────────────────────────
     init() {
-<<<<<<< HEAD
-        let file   = FileDreamStore()
-        let remote = RemoteDreamStore(
-            baseURL: URL(string: "http://10.0.0.195:8000")!
-=======
         // build the data layer first
         let local  = FileDreamStore()
-        let remote = RemoteDreamStore(baseURL: URL(string: "http://192.168.0.149:8000")!)
+        let remote = RemoteDreamStore(baseURL: URL(string: "http://10.0.0.195:8000")!)
         let s      = SyncingDreamStore(local: local, remote: remote)
         store = s
         
         // now the view-model
         _captureVM = State(
             initialValue: CaptureViewModel(recorder: recorder, store: s)
->>>>>>> 20aa9c47
         )
         
-        // *after* every stored property is ready, it’s safe to touch `self`
+        // *after* every stored property is ready, it's safe to touch `self`
         appDelegate.configure(store: s)
     }
     
     // ──────────────────────────────────────────────────────────────
     //  UI scene
-    // ──────────────────────────────────────────────────────────────
+    // ──────────────────────────────────────────────────────────────────
     @Environment(\.scenePhase) private var phase
     
     var body: some Scene {
