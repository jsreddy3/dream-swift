import Foundation

public enum Config {
    /// Base URL of your backend (no trailing slash)
//    public static let apiBase = URL(string: "http://192.168.0.102:8000")!
//    public static let apiBase = URL(string: "http://192.168.1.119:8000")!
<<<<<<< HEAD
//    public static let apiBase = URL(string: "https://backend-dream.fly.dev")!
//     public static let apiBase = URL(string: "http://172.20.10.5:8000")!
//    public static let apiBase = URL(string: "http://172.20.10.2:8000")!
=======
   public static let apiBase = URL(string: "https://backend-dream.fly.dev")!
    // public static let apiBase = URL(string: "http://172.20.10.5:8000")!
    // public static let apiBase = URL(string: "http://172.20.10.2:8000")!
>>>>>>> 92670038
//    public static let apiBase = URL(string: "http://192.168.11.53:8000")!
    public static let apiBase = URL(string: "http://192.168.11.53:8000")!

    /// Google OAuth client ID for the iOS bundle
    public static let googleClientID = "291516817801-f96frg6p6qujejfml5b6i7l7bbk4f8ah.apps.googleusercontent.com"
    
    public static let GIDClientId = "291516817801-f96frg6p6qujejfml5b6i7l7bbk4f8ah.apps.googleusercontent.com"
    
    /// JWT lifetime on the server, in hours (keep in sync with backend settings)
    public static let jwtExpiryHours: Int = 12
}<|MERGE_RESOLUTION|>--- conflicted
+++ resolved
@@ -4,17 +4,12 @@
     /// Base URL of your backend (no trailing slash)
 //    public static let apiBase = URL(string: "http://192.168.0.102:8000")!
 //    public static let apiBase = URL(string: "http://192.168.1.119:8000")!
-<<<<<<< HEAD
 //    public static let apiBase = URL(string: "https://backend-dream.fly.dev")!
 //     public static let apiBase = URL(string: "http://172.20.10.5:8000")!
 //    public static let apiBase = URL(string: "http://172.20.10.2:8000")!
-=======
-   public static let apiBase = URL(string: "https://backend-dream.fly.dev")!
-    // public static let apiBase = URL(string: "http://172.20.10.5:8000")!
-    // public static let apiBase = URL(string: "http://172.20.10.2:8000")!
->>>>>>> 92670038
+    public static let apiBase = URL(string: "https://backend-dream.fly.dev")!
 //    public static let apiBase = URL(string: "http://192.168.11.53:8000")!
-    public static let apiBase = URL(string: "http://192.168.11.53:8000")!
+//    public static let apiBase = URL(string: "http://192.168.11.53:8000")!
 
     /// Google OAuth client ID for the iOS bundle
     public static let googleClientID = "291516817801-f96frg6p6qujejfml5b6i7l7bbk4f8ah.apps.googleusercontent.com"
